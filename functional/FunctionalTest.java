
/*
 * Minio Java SDK for Amazon S3 Compatible Cloud Storage,
 * (C) 2015, 2016, 2017 Minio, Inc.
 *
 * Licensed under the Apache License, Version 2.0 (the "License");
 * you may not use this file except in compliance with the License.
 * You may obtain a copy of the License at
 *
 *     http://www.apache.org/licenses/LICENSE-2.0
 *
 * Unless required by applicable law or agreed to in writing, software
 * distributed under the License is distributed on an "AS IS" BASIS,
 * WITHOUT WARRANTIES OR CONDITIONS OF ANY KIND, either express or implied.
 * See the License for the specific language governing permissions and
 * limitations under the License.
 */

import java.security.*;
import java.math.BigInteger;
import java.util.*;

import javax.crypto.KeyGenerator;
import javax.crypto.SecretKey;

import java.io.*;

import static java.nio.file.StandardOpenOption.*;
import java.nio.file.*;

import org.joda.time.DateTime;

import com.squareup.okhttp.OkHttpClient;
import com.squareup.okhttp.HttpUrl;
import com.squareup.okhttp.Request;
import com.squareup.okhttp.RequestBody;
import com.squareup.okhttp.MultipartBuilder;
import com.squareup.okhttp.Response;
import com.google.common.io.ByteStreams;
import org.apache.commons.io.FileUtils;

import io.minio.*;
import io.minio.encryption.EncryptionMaterials;
import io.minio.messages.*;
import io.minio.errors.*;

public class FunctionalTest {
  private static final int MB = 1024 * 1024;
  private static final SecureRandom random = new SecureRandom();
  private static final String bucketName = getRandomName();
  private static final String customContentType = "application/javascript";
  private static String endpoint;
  private static String accessKey;
  private static String secretKey;
  private static String region;
  private static MinioClient client = null;

  /**
   * Do no-op.
   */
  public static void ignore(Object... args) {
  }

  /**
   * Create given sized file and returns its name.
   */
  public static String createFile(int size) throws IOException {
    String filename = getRandomName();
    byte[] data = new byte[size];
    random.nextBytes(data);

    OutputStream out = new BufferedOutputStream(Files.newOutputStream(Paths.get(filename), CREATE, APPEND));
    out.write(data, 0, data.length);
    out.close();

    return filename;
  }

  /**
   * Generate random name.
   */
  public static String getRandomName() {
    return "minio-java-test-" + new BigInteger(32, random).toString(32);
  }

  /**
   * Test: makeBucket(String bucketName).
   */
  public static void makeBucket_test1() throws Exception {
    System.out.println("Test: makeBucket(String bucketName)");
    String name = getRandomName();
    client.makeBucket(name);
    client.removeBucket(name);
  }

  /**
   * Test: makeBucket(String bucketName, String region).
   */
  public static void makeBucket_test2() throws Exception {
    System.out.println("Test: makeBucket(String bucketName, String region)");
    String name = getRandomName();
    client.makeBucket(name, "eu-west-1");
    client.removeBucket(name);
  }

  /**
   * Test: makeBucket(String bucketName, String region) where bucketName has periods in its name.
   */
  public static void makeBucket_test3() throws Exception {
    System.out.println("Test: makeBucket(String bucketName, String region)");
    String name = getRandomName() + ".withperiod";
    client.makeBucket(name, "eu-central-1");
    client.removeBucket(name);
  }

  /**
   * Test: listBuckets().
   */
  public static void listBuckets_test() throws Exception {
    System.out.println("Test: listBuckets()");
    for (Bucket bucket : client.listBuckets()) {
      ignore(bucket);
    }
  }

  /**
   * Test: bucketExists(String bucketName).
   */
  public static void bucketExists_test() throws Exception {
    System.out.println("Test: bucketExists(String bucketName)");
    String name = getRandomName();
    client.makeBucket(name);
    if (!client.bucketExists(name)) {
      throw new Exception("[FAILED] Test: bucketExists(String bucketName)");
    }
    client.removeBucket(name);
  }

  /**
   * Test: removeBucket(String bucketName).
   */
  public static void removeBucket_test() throws Exception {
    System.out.println("Test: removeBucket(String bucketName)");
    String name = getRandomName();
    client.makeBucket(name);
    client.removeBucket(name);
  }

  /**
   * Tear down test setup.
   */
  public static void setup() throws Exception {
    client.makeBucket(bucketName);
  }

  /**
   * Tear down test setup.
   */
  public static void teardown() throws Exception {
    client.removeBucket(bucketName);
  }

  /**
   * Test: putObject(String bucketName, String objectName, String filename).
   */
  public static void putObject_test1() throws Exception {
    System.out.println("Test: putObject(String bucketName, String objectName, String filename)");
    String filename = createFile(3 * MB);
    client.putObject(bucketName, filename, filename);
    Files.delete(Paths.get(filename));
    client.removeObject(bucketName, filename);
  }

  /**
   * Test: multipart: putObject(String bucketName, String objectName, String filename).
   */
  public static void putObject_test2() throws Exception {
    System.out.println("Test: multipart: putObject(String bucketName, String objectName, String filename)");
    String filename = createFile(13 * MB);
    client.putObject(bucketName, filename, filename);
    Files.delete(Paths.get(filename));
    client.removeObject(bucketName, filename);
  }

  /**
   * Test: multipart resume: putObject(String bucketName, String objectName, String filename).
   */
  public static void putObject_test3() throws Exception {
    System.out.println("Test: multipart resume: putObject(String bucketName, String objectName, String filename)");
    String filename = createFile(13 * MB);
    InputStream is = Files.newInputStream(Paths.get(filename));
    try {
      client.putObject(bucketName, filename, is, 20 * 1024 * 1024, null);
    } catch (InsufficientDataException e) {
      ignore();
    }
    is.close();

    client.putObject(bucketName, filename, filename);
    Files.delete(Paths.get(filename));
    client.removeObject(bucketName, filename);
  }

  /**
   * Test: putObject(String bucketName, String objectName, String contentType, long size, InputStream body).
   */
  public static void putObject_test4() throws Exception {
<<<<<<< HEAD
    System.out.println(
        "Test: putObject(String bucketName, String objectName, String contentType, long size, " + "InputStream body)");
    String fileName = createFile(3 * MB);
    InputStream is = Files.newInputStream(Paths.get(fileName));
    client.putObject(bucketName, fileName, is, 1024 * 1024, customContentType);
=======
    System.out.println("Test: putObject(String bucketName, String objectName, String contentType, long size, "
                       + "InputStream body)");
    String filename = createFile(3 * MB);
    InputStream is = Files.newInputStream(Paths.get(filename));
    client.putObject(bucketName, filename, is, 1024 * 1024, customContentType);
>>>>>>> af61b3f5
    is.close();
    Files.delete(Paths.get(filename));
    ObjectStat objectStat = client.statObject(bucketName, filename);
    if (!customContentType.equals(objectStat.contentType())) {
      throw new Exception("[FAILED] Test: putObject(String bucketName, String objectName, String contentType, "
          + "long size, InputStream body)");
    }
    client.removeObject(bucketName, filename);
  }

  /**
   * Test: With content-type: putObject(String bucketName, String objectName, String filename, String contentType).
   */
  public static void putObject_test5() throws Exception {
<<<<<<< HEAD
    System.out
        .println("Test: putObject(String bucketName, String objectName, String fileName," + " String contentType)");
    String fileName = createFile(13 * MB);
    client.putObject(bucketName, fileName, fileName, customContentType);
    Files.delete(Paths.get(fileName));
    ObjectStat objectStat = client.statObject(bucketName, fileName);
    if (!customContentType.equals(objectStat.contentType())) {
      throw new Exception(
          "[FAILED] Test: putObject(String bucketName, String objectName, String fileName," + " String contentType)");
=======
    System.out.println("Test: putObject(String bucketName, String objectName, String filename,"
                       + " String contentType)");
    String filename = createFile(13 * MB);
    client.putObject(bucketName, filename, filename, customContentType);
    Files.delete(Paths.get(filename));
    ObjectStat objectStat = client.statObject(bucketName, filename);
    if (!customContentType.equals(objectStat.contentType())) {
      throw new Exception("[FAILED] Test: putObject(String bucketName, String objectName, String filename,"
                          + " String contentType)");
>>>>>>> af61b3f5
    }
    client.removeObject(bucketName, filename);
  }

  /**
<<<<<<< HEAD
   * Test: putObject(String bucketName, String objectName, String fileName). where objectName has multiple path
   * segments.
   */
  public static void putObject_test6() throws Exception {
    System.out.println(
        "Test: objectName with path segments: " + "putObject(String bucketName, String objectName, String fileName)");
    String fileName = createFile(3 * MB);
    String objectName = "path/to/" + fileName;
    client.putObject(bucketName, objectName, fileName);
    Files.delete(Paths.get(fileName));
=======
   * Test: putObject(String bucketName, String objectName, String filename).
   * where objectName has multiple path segments.
   */
  public static void putObject_test6() throws Exception {
    System.out.println("Test: objectName with path segments: "
                       + "putObject(String bucketName, String objectName, String filename)");
    String filename = createFile(3 * MB);
    String objectName = "path/to/" + filename;
    client.putObject(bucketName, objectName, filename);
    Files.delete(Paths.get(filename));
>>>>>>> af61b3f5
    client.removeObject(bucketName, objectName);
  }

  /**
   * Test: client side encryption: putObject(String bucketName, String objectName, InputStream stream, long size, String
   * contentType, EncryptionMaterials encryptionMaterials).
   */
  public static void putObject_test7() throws Exception {

    System.out.println(
        "Test: client side encryption (AES 256 bit): putObject(String bucketName, String objectName, InputStream stream, "
            + "long size, String contentType, EncryptionMaterials encryptionMaterials).");
    String fileName = createFile(13 * MB);
    InputStream is = Files.newInputStream(Paths.get(fileName));

    // Generate symmetric 256 bit AES key.
    KeyGenerator symKeyGenerator = KeyGenerator.getInstance("AES");
    symKeyGenerator.init(256);
    SecretKey symKey = symKeyGenerator.generateKey();
    EncryptionMaterials encMaterials = new EncryptionMaterials(symKey);

    try {
      client.putObject(bucketName, fileName, is, 20 * 1024 * 1024, null, encMaterials);
    } catch (InsufficientDataException e) {
      ignore();
    }
    is.close();

    Files.delete(Paths.get(fileName));
    client.removeObject(bucketName, fileName);

  }

  /**
   * Test: statObject(String bucketName, String objectName).
   */
  public static void statObject_test() throws Exception {
    System.out.println("Test: statObject(String bucketName, String objectName)");
    String filename = createFile(3 * MB);
    client.putObject(bucketName, filename, filename);
    Files.delete(Paths.get(filename));
    client.statObject(bucketName, filename);
    client.removeObject(bucketName, filename);
  }

  /**
   * Test: getObject(String bucketName, String objectName).
   */
  public static void getObject_test1() throws Exception {
    System.out.println("Test: getObject(String bucketName, String objectName)");
    String filename = createFile(3 * MB);
    client.putObject(bucketName, filename, filename);
    Files.delete(Paths.get(filename));
    InputStream is = client.getObject(bucketName, filename);
    is.close();
    client.removeObject(bucketName, filename);
  }

  /**
   * Test: getObject(String bucketName, String objectName, long offset).
   */
  public static void getObject_test2() throws Exception {
    System.out.println("Test: getObject(String bucketName, String objectName, long offset)");
    String filename = createFile(3 * MB);
    client.putObject(bucketName, filename, filename);
    Files.delete(Paths.get(filename));
    InputStream is = client.getObject(bucketName, filename, 1000L);
    is.close();
    client.removeObject(bucketName, filename);
  }

  /**
   * Test: getObject(String bucketName, String objectName, long offset, Long length).
   */
  public static void getObject_test3() throws Exception {
    System.out.println("Test: getObject(String bucketName, String objectName, long offset, Long length)");
    String filename = createFile(3 * MB);
    client.putObject(bucketName, filename, filename);
    Files.delete(Paths.get(filename));
    InputStream is = client.getObject(bucketName, filename, 1000L, 1024 * 1024L);
    is.close();
    client.removeObject(bucketName, filename);
  }

  /**
   * Test: getObject(String bucketName, String objectName, String filename).
   */
  public static void getObject_test4() throws Exception {
    System.out.println("Test: getObject(String bucketName, String objectName, String filename)");
    String filename = createFile(3 * MB);
    client.putObject(bucketName, filename, filename);
    Files.delete(Paths.get(filename));
    client.getObject(bucketName, filename, filename + ".downloaded");
    Files.delete(Paths.get(filename + ".downloaded"));
    client.removeObject(bucketName, filename);
  }

  /**
<<<<<<< HEAD
   * Test: getObject(String bucketName, String objectName, String fileName). where objectName has multiple path
   * segments.
   */
  public static void getObject_test5() throws Exception {
    System.out.println("Test: objectName with multiple path segments: "
        + "getObject(String bucketName, String objectName, String fileName)");
    String fileName = createFile(3 * MB);
    String objectName = "path/to/" + fileName;
    client.putObject(bucketName, objectName, fileName);
    Files.delete(Paths.get(fileName));
    client.getObject(bucketName, objectName, fileName + ".downloaded");
    Files.delete(Paths.get(fileName + ".downloaded"));
=======
   * Test: getObject(String bucketName, String objectName, String filename).
   * where objectName has multiple path segments.
   */
  public static void getObject_test5() throws Exception {
    System.out.println("Test: objectName with multiple path segments: "
                       + "getObject(String bucketName, String objectName, String filename)");
    String filename = createFile(3 * MB);
    String objectName = "path/to/" + filename;
    client.putObject(bucketName, objectName, filename);
    Files.delete(Paths.get(filename));
    client.getObject(bucketName, objectName, filename + ".downloaded");
    Files.delete(Paths.get(filename + ".downloaded"));
>>>>>>> af61b3f5
    client.removeObject(bucketName, objectName);
  }

  /**
   * Test: getObject(String bucketName, String objectName, EncryptionMaterials encryptionMaterials).
   */
  public static void getObject_test6() throws Exception {
    System.out
        .println("Test: getObject(String bucketName, String objectName, EncryptionMaterials encryptionMaterials).");

    String fileName = createFile(13 * MB);
    InputStream is = Files.newInputStream(Paths.get(fileName));

    // Generate symmetric 128 bit AES key.
    KeyGenerator symKeyGenerator = KeyGenerator.getInstance("AES");
    symKeyGenerator.init(128);
    SecretKey symKey = symKeyGenerator.generateKey();
    EncryptionMaterials encMaterials = new EncryptionMaterials(symKey);

    try {
      // Put an encrypted object
      client.putObject(bucketName, fileName, is, 20 * 1024 * 1024, null, encMaterials);
    } catch (InsufficientDataException e) {
      ignore();
    }
    is.close();

    // Get the object without decryption
    String plainFileName = createFile(0);
    InputStream ois = client.getObject(bucketName, fileName);
    OutputStream os = Files.newOutputStream(Paths.get(plainFileName));

    // Read in the decrypted bytes and write to fileNameOut
    int numRead = 0;
    byte[] buf = new byte[8192];
    while ((numRead = ois.read(buf)) >= 0) {
      os.write(buf, 0, numRead);
    }
    os.close();
    ois.close();

    // Check if two files are not equal
    File file1 = new File(fileName);
    File file2 = new File(plainFileName);

    if (FileUtils.contentEquals(file1, file2)) {
      throw new MinioException("Files should not be equal");
    }

    // Get the object with decryption
    String decFileName = createFile(0);
    ois = client.getObject(bucketName, fileName, encMaterials);
    os = Files.newOutputStream(Paths.get(decFileName));

    numRead = 0;
    buf = new byte[8192];
    while ((numRead = ois.read(buf)) >= 0) {
      os.write(buf, 0, numRead);
    }
    os.close();
    ois.close();

    // Check if two files are not equal
    file1 = new File(fileName);
    file2 = new File(decFileName);

    if (!FileUtils.contentEquals(file1, file2)) {
      throw new MinioException("Files should be equal");
    }

    Files.delete(Paths.get(fileName));
    Files.delete(Paths.get(plainFileName));
    Files.delete(Paths.get(decFileName));
    client.removeObject(bucketName, fileName);
  }

  /**
   * Test: listObjects(final String bucketName).
   */
  public static void listObject_test1() throws Exception {
    int i;
    System.out.println("Test: listObjects(final String bucketName)");
    String[] filenames = new String[3];
    for (i = 0; i < 3; i++) {
      String filename = createFile(1 * MB);
      client.putObject(bucketName, filename, filename);
      Files.delete(Paths.get(filename));
      filenames[i] = filename;
    }

    i = 0;
    for (Result<?> r : client.listObjects(bucketName)) {
      ignore(i++, r.get());
      if (i == 10) {
        break;
      }
    }

    for (i = 0; i < 3; i++) {
      client.removeObject(bucketName, filenames[i]);
    }
  }

  /**
   * Test: listObjects(bucketName, final String prefix).
   */
  public static void listObject_test2() throws Exception {
    int i;
    System.out.println("Test: listObjects(final String bucketName, final String prefix)");
    String[] filenames = new String[3];
    for (i = 0; i < 3; i++) {
      String filename = createFile(1 * MB);
      client.putObject(bucketName, filename, filename);
      Files.delete(Paths.get(filename));
      filenames[i] = filename;
    }

    i = 0;
    for (Result<?> r : client.listObjects(bucketName, "minio")) {
      ignore(i++, r.get());
      if (i == 10) {
        break;
      }
    }

    for (i = 0; i < 3; i++) {
      client.removeObject(bucketName, filenames[i]);
    }
  }

  /**
   * Test: listObjects(bucketName, final String prefix, final boolean recursive).
   */
  public static void listObject_test3() throws Exception {
    int i;
    System.out.println("Test: listObjects(final String bucketName, final String prefix, final boolean recursive)");
    String[] filenames = new String[3];
    for (i = 0; i < 3; i++) {
      String filename = createFile(1 * MB);
      client.putObject(bucketName, filename, filename);
      Files.delete(Paths.get(filename));
      filenames[i] = filename;
    }

    i = 0;
    for (Result<?> r : client.listObjects(bucketName, "minio", true)) {
      ignore(i++, r.get());
      if (i == 10) {
        break;
      }
    }

    for (i = 0; i < 3; i++) {
      client.removeObject(bucketName, filenames[i]);
    }
  }

  /**
   * Test: listObjects(final string bucketName).
   */
  public static void listObject_test4() throws Exception {
    int i;
    System.out.println("Test: empty bucket: listObjects(final String bucketName)");

    i = 0;
    for (Result<?> r : client.listObjects(bucketName, "minio", true)) {
      ignore(i++, r.get());
      if (i == 10) {
        break;
      }
    }
  }

  /**
   * Test: listObjects(bucketName, final String prefix, final boolean recursive, final boolean useVersion1).
   */
  public static void listObject_test5() throws Exception {
    int i;
    System.out.println("Test: listObjects(final String bucketName, final String prefix, final boolean recursive,"
                       + " final boolean useVersion1)");
    String[] filenames = new String[3];
    for (i = 0; i < 3; i++) {
      String filename = createFile(1 * MB);
      client.putObject(bucketName, filename, filename);
      Files.delete(Paths.get(filename));
      filenames[i] = filename;
    }

    i = 0;
    for (Result<?> r : client.listObjects(bucketName, "minio", true, true)) {
      ignore(i++, r.get());
      if (i == 10) {
        break;
      }
    }

    for (i = 0; i < 3; i++) {
      client.removeObject(bucketName, filenames[i]);
    }
  }

  /**
   * Test: removeObject(String bucketName, String objectName).
   */
  public static void removeObject_test1() throws Exception {
    System.out.println("Test: removeObject(String bucketName, String objectName)");
    String filename = createFile(3 * MB);
    client.putObject(bucketName, filename, filename);
    Files.delete(Paths.get(filename));
    client.removeObject(bucketName, filename);
  }

  /**
   * Test: removeObject(final String bucketName, final Iterable&lt;String&gt; objectNames).
   */
  public static void removeObject_test2() throws Exception {
    System.out.println("Test: removeObject(final String bucketName, final Iterable<String> objectNames)");

    String[] filenames = new String[4];
    for (int i = 0; i < 3; i++) {
      String filename = createFile(1 * MB);
      client.putObject(bucketName, filename, filename);
      Files.delete(Paths.get(filename));
      filenames[i] = filename;
    }
    filenames[3] = "nonexistent-object";

    for (Result<?> r : client.removeObject(bucketName, Arrays.asList(filenames))) {
      ignore(r.get());
    }
  }

  /**
   * Test: listIncompleteUploads(String bucketName).
   */
  public static void listIncompleteUploads_test1() throws Exception {
    System.out.println("Test: listIncompleteUploads(String bucketName)");
    String filename = createFile(6 * MB);
    InputStream is = Files.newInputStream(Paths.get(filename));
    try {
      client.putObject(bucketName, filename, is, 9 * 1024 * 1024, null);
    } catch (InsufficientDataException e) {
      ignore("Exception occurred as excepted");
    }
    is.close();

    int i = 0;
    for (Result<Upload> r : client.listIncompleteUploads(bucketName)) {
      ignore(i++, r.get());
      if (i == 10) {
        break;
      }
    }

    Files.delete(Paths.get(filename));
    client.removeIncompleteUpload(bucketName, filename);
  }

  /**
   * Test: listIncompleteUploads(String bucketName, String prefix).
   */
  public static void listIncompleteUploads_test2() throws Exception {
    System.out.println("Test: listIncompleteUploads(String bucketName, String prefix)");
    String filename = createFile(6 * MB);
    InputStream is = Files.newInputStream(Paths.get(filename));
    try {
      client.putObject(bucketName, filename, is, 9 * 1024 * 1024, null);
    } catch (InsufficientDataException e) {
      ignore("Exception occurred as excepted");
    }
    is.close();

    int i = 0;
    for (Result<Upload> r : client.listIncompleteUploads(bucketName, "minio")) {
      ignore(i++, r.get());
      if (i == 10) {
        break;
      }
    }

    Files.delete(Paths.get(filename));
    client.removeIncompleteUpload(bucketName, filename);
  }

  /**
   * Test: listIncompleteUploads(final String bucketName, final String prefix, final boolean recursive).
   */
  public static void listIncompleteUploads_test3() throws Exception {
<<<<<<< HEAD
    System.out.println(
        "Test: listIncompleteUploads(final String bucketName, final String prefix, " + "final boolean recursive)");
    String fileName = createFile(6 * MB);
    InputStream is = Files.newInputStream(Paths.get(fileName));
=======
    System.out.println("Test: listIncompleteUploads(final String bucketName, final String prefix, "
                       + "final boolean recursive)");
    String filename = createFile(6 * MB);
    InputStream is = Files.newInputStream(Paths.get(filename));
>>>>>>> af61b3f5
    try {
      client.putObject(bucketName, filename, is, 9 * 1024 * 1024, null);
    } catch (InsufficientDataException e) {
      ignore("Exception occurred as excepted");
    }
    is.close();

    int i = 0;
    for (Result<Upload> r : client.listIncompleteUploads(bucketName, "minio", true)) {
      ignore(i++, r.get());
      if (i == 10) {
        break;
      }
    }

    Files.delete(Paths.get(filename));
    client.removeIncompleteUpload(bucketName, filename);
  }

  /**
   * Test: removeIncompleteUpload(String bucketName, String objectName).
   */
  public static void removeIncompleteUploads_test() throws Exception {
    System.out.println("Test: removeIncompleteUpload(String bucketName, String objectName)");
    String filename = createFile(6 * MB);
    InputStream is = Files.newInputStream(Paths.get(filename));
    try {
      client.putObject(bucketName, filename, is, 9 * 1024 * 1024, null);
    } catch (InsufficientDataException e) {
      ignore("Exception occurred as excepted");
    }
    is.close();

    int i = 0;
    for (Result<Upload> r : client.listIncompleteUploads(bucketName)) {
      ignore(i++, r.get());
      if (i == 10) {
        break;
      }
    }

    Files.delete(Paths.get(filename));
    client.removeIncompleteUpload(bucketName, filename);
  }

  /**
   * public String presignedGetObject(String bucketName, String objectName).
   */
  public static void presignedGetObject_test1() throws Exception {
    System.out.println("Test: presignedGetObject(String bucketName, String objectName)");
    String filename = createFile(3 * MB);
    client.putObject(bucketName, filename, filename);

    String urlString = client.presignedGetObject(bucketName, filename);
    Request.Builder requestBuilder = new Request.Builder();
    Request request = requestBuilder.url(HttpUrl.parse(urlString)).method("GET", null).build();
    OkHttpClient transport = new OkHttpClient();
    Response response = transport.newCall(request).execute();

    if (response != null) {
      if (response.isSuccessful()) {
        OutputStream os = Files.newOutputStream(Paths.get(filename + ".downloaded"), StandardOpenOption.CREATE);
        ByteStreams.copy(response.body().byteStream(), os);
        response.body().close();
        os.close();
      } else {
        String errorXml = "";

        // read entire body stream to string.
        Scanner scanner = new Scanner(response.body().charStream());
        scanner.useDelimiter("\\A");
        if (scanner.hasNext()) {
          errorXml = scanner.next();
        }
        scanner.close();

        throw new Exception("[FAILED] Test: presignedGetObject(String bucketName, String objectName)" + ", Response: "
            + response + ", Error: " + errorXml);
      }
    } else {
      throw new Exception("[FAILED] Test: presignedGetObject(String bucketName, String objectName)"
          + ", Error: <No response from server>");
    }

<<<<<<< HEAD
    if (!Arrays.equals(Files.readAllBytes(Paths.get(fileName)),
        Files.readAllBytes(Paths.get(fileName + ".downloaded")))) {
      throw new Exception(
          "[FAILED] Test: presignedGetObject(String bucketName, String objectName)" + ", Error: <Content differs>");
=======
    if (!Arrays.equals(Files.readAllBytes(Paths.get(filename)),
                       Files.readAllBytes(Paths.get(filename + ".downloaded")))) {
      throw new Exception("[FAILED] Test: presignedGetObject(String bucketName, String objectName)"
                          + ", Error: <Content differs>");
>>>>>>> af61b3f5
    }

    Files.delete(Paths.get(filename));
    Files.delete(Paths.get(filename + ".downloaded"));
    client.removeObject(bucketName, filename);
  }

  /**
   * Test: presignedGetObject(String bucketName, String objectName, Integer expires).
   */
  public static void presignedGetObject_test2() throws Exception {
    System.out.println("Test: presignedGetObject(String bucketName, String objectName, Integer expires)");
    String filename = createFile(3 * MB);
    client.putObject(bucketName, filename, filename);

    String urlString = client.presignedGetObject(bucketName, filename, 3600);
    Request.Builder requestBuilder = new Request.Builder();
    Request request = requestBuilder.url(HttpUrl.parse(urlString)).method("GET", null).build();
    OkHttpClient transport = new OkHttpClient();
    Response response = transport.newCall(request).execute();

    if (response != null) {
      if (response.isSuccessful()) {
        OutputStream os = Files.newOutputStream(Paths.get(filename + ".downloaded"), StandardOpenOption.CREATE);
        ByteStreams.copy(response.body().byteStream(), os);
        response.body().close();
        os.close();
      } else {
        String errorXml = "";

        // read entire body stream to string.
        Scanner scanner = new Scanner(response.body().charStream());
        scanner.useDelimiter("\\A");
        if (scanner.hasNext()) {
          errorXml = scanner.next();
        }
        scanner.close();

        throw new Exception("[FAILED] Test: presignedGetObject(String bucketName, String objectName, Integer expires)"
            + ", Response: " + response + ", Error: " + errorXml);
      }
    } else {
      throw new Exception("[FAILED] Test: presignedGetObject(String bucketName, String objectName, Integer expires)"
          + ", Error: <No response from server>");
    }

<<<<<<< HEAD
    if (!Arrays.equals(Files.readAllBytes(Paths.get(fileName)),
        Files.readAllBytes(Paths.get(fileName + ".downloaded")))) {
=======
    if (!Arrays.equals(Files.readAllBytes(Paths.get(filename)),
                       Files.readAllBytes(Paths.get(filename + ".downloaded")))) {
>>>>>>> af61b3f5
      throw new Exception("[FAILED] Test: presignedGetObject(String bucketName, String objectName, Integer expires)"
          + ", Error: <Content differs>");
    }

    Files.delete(Paths.get(filename));
    Files.delete(Paths.get(filename + ".downloaded"));
    client.removeObject(bucketName, filename);
  }

  /**
   * public String presignedGetObject(String bucketName, String objectName, Integer expires, Map reqParams).
   */
  public static void presignedGetObject_test3() throws Exception {
    System.out.println("Test: presignedGetObject(String bucketName, String objectName, Integer expires, "
<<<<<<< HEAD
        + "Map<String, String> reqParams)");
    String fileName = createFile(3 * MB);
    client.putObject(bucketName, fileName, fileName);
=======
                       + "Map<String, String> reqParams)");
    String filename = createFile(3 * MB);
    client.putObject(bucketName, filename, filename);
>>>>>>> af61b3f5

    Map<String, String> reqParams = new HashMap<>();
    reqParams.put("response-content-type", "application/json");

    String urlString = client.presignedGetObject(bucketName, filename, 3600, reqParams);
    Request.Builder requestBuilder = new Request.Builder();
    Request request = requestBuilder.url(HttpUrl.parse(urlString)).method("GET", null).build();
    OkHttpClient transport = new OkHttpClient();
    Response response = transport.newCall(request).execute();

    if (response != null) {
      if (response.isSuccessful()) {
        OutputStream os = Files.newOutputStream(Paths.get(filename + ".downloaded"), StandardOpenOption.CREATE);
        ByteStreams.copy(response.body().byteStream(), os);
        if (!response.header("Content-Type").equals("application/json")) {
          throw new Exception("[FAILED] Test: presignedGetObject(String bucketName, String objectName,"
              + " Integer expires, Map<String, String> reqParams)" + ", Response: " + response);
        }
        response.body().close();
        os.close();
      } else {
        String errorXml = "";

        // read entire body stream to string.
        Scanner scanner = new Scanner(response.body().charStream());
        scanner.useDelimiter("\\A");
        if (scanner.hasNext()) {
          errorXml = scanner.next();
        }
        scanner.close();

        throw new Exception("[FAILED] Test: presignedGetObject(String bucketName, String objectName,"
            + " Integer expires, Map<String, String> reqParams)" + ", Response: " + response + ", Error: " + errorXml);
      }
    } else {
      throw new Exception("[FAILED] Test: presignedGetObject(String bucketName, String objectName,"
          + " Integer expires, Map<String, String> reqParams)" + ", Error: <No response from server>");
    }

<<<<<<< HEAD
    if (!Arrays.equals(Files.readAllBytes(Paths.get(fileName)),
        Files.readAllBytes(Paths.get(fileName + ".downloaded")))) {
=======
    if (!Arrays.equals(Files.readAllBytes(Paths.get(filename)),
                       Files.readAllBytes(Paths.get(filename + ".downloaded")))) {
>>>>>>> af61b3f5
      throw new Exception("[FAILED] Test: presignedGetObject(String bucketName, String objectName,"
          + " Integer expires, Map<String, String> reqParams)" + ", Error: <Content differs>");
    }

    Files.delete(Paths.get(filename));
    Files.delete(Paths.get(filename + ".downloaded"));
    client.removeObject(bucketName, filename);
  }

  /**
   * public String presignedPutObject(String bucketName, String objectName).
   */
  public static void presignedPutObject_test1() throws Exception {
    System.out.println("Test: presignedPutObject(String bucketName, String objectName)");
    String filename = createFile(3 * MB);
    String urlString = client.presignedPutObject(bucketName, filename);

    Request.Builder requestBuilder = new Request.Builder();
<<<<<<< HEAD
    Request request = requestBuilder.url(HttpUrl.parse(urlString))
        .method("PUT", RequestBody.create(null, Files.readAllBytes(Paths.get(fileName)))).build();
=======
    Request request = requestBuilder
        .url(HttpUrl.parse(urlString))
        .method("PUT", RequestBody.create(null, Files.readAllBytes(Paths.get(filename))))
        .build();
>>>>>>> af61b3f5
    OkHttpClient transport = new OkHttpClient();
    Response response = transport.newCall(request).execute();

    if (response != null) {
      if (!response.isSuccessful()) {
        String errorXml = "";

        // read entire body stream to string.
        Scanner scanner = new Scanner(response.body().charStream());
        scanner.useDelimiter("\\A");
        if (scanner.hasNext()) {
          errorXml = scanner.next();
        }
        scanner.close();

        throw new Exception("[FAILED] Test: presignedPutObject(String bucketName, String objectName)" + ", Response: "
            + response + ", Error: " + errorXml);
      }
    } else {
      throw new Exception("[FAILED] Test: presignedPutObject(String bucketName, String objectName)"
          + ", Error: <No response from server>");
    }

    Files.delete(Paths.get(filename));
    client.removeObject(bucketName, filename);
  }

  /**
   * Test: presignedPutObject(String bucketName, String objectName, Integer expires).
   */
  public static void presignedPutObject_test2() throws Exception {
    System.out.println("Test: presignedPutObject(String bucketName, String objectName, Integer expires)");
    String filename = createFile(3 * MB);
    String urlString = client.presignedPutObject(bucketName, filename, 3600);

    Request.Builder requestBuilder = new Request.Builder();
<<<<<<< HEAD
    Request request = requestBuilder.url(HttpUrl.parse(urlString))
        .method("PUT", RequestBody.create(null, Files.readAllBytes(Paths.get(fileName)))).build();
=======
    Request request = requestBuilder
        .url(HttpUrl.parse(urlString))
        .method("PUT", RequestBody.create(null, Files.readAllBytes(Paths.get(filename))))
        .build();
>>>>>>> af61b3f5
    OkHttpClient transport = new OkHttpClient();
    Response response = transport.newCall(request).execute();

    if (response != null) {
      if (!response.isSuccessful()) {
        String errorXml = "";

        // read entire body stream to string.
        Scanner scanner = new Scanner(response.body().charStream());
        scanner.useDelimiter("\\A");
        if (scanner.hasNext()) {
          errorXml = scanner.next();
        }
        scanner.close();

        throw new Exception("[FAILED] Test: presignedPutObject(String bucketName, String objectName, Integer expires)"
            + ", Response: " + response + ", Error: " + errorXml);
      }
    } else {
      throw new Exception("[FAILED] Test: presignedPutObject(String bucketName, String objectName, Integer expires)"
          + ", Error: <No response from server>");
    }

    Files.delete(Paths.get(filename));
    client.removeObject(bucketName, filename);
  }

  /**
   * Test: presignedPostPolicy(PostPolicy policy).
   */
  public static void presignedPostPolicy_test() throws Exception {
    System.out.println("Test: presignedPostPolicy(PostPolicy policy)");
    String filename = createFile(3 * MB);
    PostPolicy policy = new PostPolicy(bucketName, filename, DateTime.now().plusDays(7));
    policy.setContentRange(1 * MB, 4 * MB);
    Map<String, String> formData = client.presignedPostPolicy(policy);

    MultipartBuilder multipartBuilder = new MultipartBuilder();
    multipartBuilder.type(MultipartBuilder.FORM);
    for (Map.Entry<String, String> entry : formData.entrySet()) {
      multipartBuilder.addFormDataPart(entry.getKey(), entry.getValue());
    }
    multipartBuilder.addFormDataPart("file", filename, RequestBody.create(null, new File(filename)));

    Request.Builder requestBuilder = new Request.Builder();
    Request request = requestBuilder.url(endpoint + "/" + bucketName).post(multipartBuilder.build()).build();
    OkHttpClient transport = new OkHttpClient();
    Response response = transport.newCall(request).execute();

    if (response != null) {
      if (!response.isSuccessful()) {
        String errorXml = "";

        // read entire body stream to string.
        Scanner scanner = new Scanner(response.body().charStream());
        scanner.useDelimiter("\\A");
        if (scanner.hasNext()) {
          errorXml = scanner.next();
        }
        scanner.close();

        throw new Exception("[FAILED] Test: presignedPostPolicy(PostPolicy policy)" + ", Response: " + response
            + ", Error: " + errorXml);
      }
    } else {
      throw new Exception(
          "[FAILED] Test: presignedPostPolicy(PostPolicy policy)" + ", Error: <No response from server>");
    }

    Files.delete(Paths.get(filename));
    client.removeObject(bucketName, filename);
  }

  /**
   * Test: PutObject(): do put object using multi-threaded way in parallel.
   */
  public static void threadedPutObject() throws Exception {
    System.out.println("Test: threadedPutObject");
    Thread[] threads = new Thread[7];

    for (int i = 0; i < 7; i++) {
      threads[i] = new Thread(new PutObjectRunnable(client, bucketName, createFile(17 * MB)));
    }

    for (int i = 0; i < 7; i++) {
      threads[i].start();
    }

    // Waiting for threads to complete.
    for (int i = 0; i < 7; i++) {
      threads[i].join();
    }

    // All threads are completed.
  }

  /**
   * Test: copyObject(String bucketName, String objectName, String destBucketName).
   */
  public static void copyObject_test1() throws Exception {
<<<<<<< HEAD
    System.out.println(
        "Test: copyObject(String bucketName, String objectName, String destBucketName," + "String destObjectName)");
    String bucketName = getRandomName();
    String secondBucketName = getRandomName();

    String fileName = createFile(3 * MB);

    client.makeBucket(bucketName);
    client.makeBucket(secondBucketName);
    client.putObject(bucketName, fileName, fileName);

    // File should be copied as there are no conditions set.
    client.copyObject(bucketName, fileName, secondBucketName);
    InputStream is = client.getObject(secondBucketName, fileName);
    is.close();

    client.removeObject(bucketName, fileName);
    client.removeObject(secondBucketName, fileName);
    client.removeBucket(bucketName);
    client.removeBucket(secondBucketName);
=======
    System.out.println("Test: copyObject(String bucketName, String objectName, String destBucketName)");
    String filename = createFile(3 * MB);
    client.putObject(bucketName, filename, filename);
    Files.delete(Paths.get(filename));

    String destBucketName = getRandomName();
    client.makeBucket(destBucketName);
    client.copyObject(bucketName, filename, destBucketName);
    client.getObject(destBucketName, filename, filename + ".downloaded");
    Files.delete(Paths.get(filename + ".downloaded"));

    client.removeObject(bucketName, filename);
    client.removeObject(destBucketName, filename);
    client.removeBucket(destBucketName);
>>>>>>> af61b3f5
  }

  /**
   * Test: copyObject(String bucketName, String objectName, String destBucketName,
   * CopyConditions copyConditions) with ETag to match.
   */
  public static void copyObject_test2() throws Exception {
    System.out.println("Test: copyObject(String bucketName, String objectName, String destBucketName,"
<<<<<<< HEAD
        + " String destObjectName, CopyConditions copyConditions) with Matching ETag (Negative Case)");
    String bucketName = getRandomName();
    String secondBucketName = getRandomName();
=======
                       + "CopyConditions copyConditions) with Matching ETag (Negative Case)");
>>>>>>> af61b3f5

    String filename = createFile(3 * MB);
    client.putObject(bucketName, filename, filename);
    Files.delete(Paths.get(filename));

    String destBucketName = getRandomName();
    client.makeBucket(destBucketName);

    CopyConditions copyConditions = new CopyConditions();
    copyConditions.setMatchETag("TestETag");

    try {
      client.copyObject(bucketName, filename, destBucketName, copyConditions);
    } catch (ErrorResponseException e) {
      ignore();
    }

    client.removeObject(bucketName, filename);
    client.removeBucket(destBucketName);
  }

  /**
   * Test: copyObject(String bucketName, String objectName, String destBucketName,
   * CopyConditions copyConditions) with ETag to match.
   */
  public static void copyObject_test3() throws Exception {
    System.out.println("Test: copyObject(String bucketName, String objectName, String destBucketName,"
<<<<<<< HEAD
        + " String destObjectName, CopyConditions copyConditions) with Matching ETag (Positive Case)");
    String bucketName = getRandomName();
    String secondBucketName = getRandomName();

    String fileName = createFile(3 * MB);
=======
                       + "CopyConditions copyConditions) with Matching ETag (Positive Case)");
>>>>>>> af61b3f5

    String filename = createFile(3 * MB);
    client.putObject(bucketName, filename, filename);
    Files.delete(Paths.get(filename));

    String destBucketName = getRandomName();
    client.makeBucket(destBucketName);

    ObjectStat stat = client.statObject(bucketName, filename);
    CopyConditions copyConditions = new CopyConditions();
    copyConditions.setMatchETag(stat.etag());

    // File should be copied as ETag set in copyConditions matches object's ETag.
    client.copyObject(bucketName, filename, destBucketName, copyConditions);
    client.getObject(destBucketName, filename, filename + ".downloaded");
    Files.delete(Paths.get(filename + ".downloaded"));

    client.removeObject(bucketName, filename);
    client.removeObject(destBucketName, filename);
    client.removeBucket(destBucketName);
  }

  /**
   * Test: copyObject(String bucketName, String objectName, String destBucketName,
   * CopyConditions copyConditions) with ETag to not match.
   */
  public static void copyObject_test4() throws Exception {
    System.out.println("Test: copyObject(String bucketName, String objectName, String destBucketName,"
<<<<<<< HEAD
        + " String destObjectName, CopyConditions copyConditions) with not matching ETag" + " (Positive Case)");
    String bucketName = getRandomName();
    String secondBucketName = getRandomName();

    String fileName = createFile(3 * MB);

    client.makeBucket(bucketName);
    client.makeBucket(secondBucketName);
    client.putObject(bucketName, fileName, fileName);
=======
                       + "CopyConditions copyConditions) with not matching ETag"
                       + " (Positive Case)");
    String filename = createFile(3 * MB);
    client.putObject(bucketName, filename, filename);
    Files.delete(Paths.get(filename));
    
    String destBucketName = getRandomName();
    client.makeBucket(destBucketName);
>>>>>>> af61b3f5

    CopyConditions copyConditions = new CopyConditions();
    copyConditions.setMatchETagNone("TestETag");

    // File should be copied as ETag set in copyConditions doesn't match object's ETag.
    client.copyObject(bucketName, filename, destBucketName, copyConditions);
    client.getObject(destBucketName, filename, filename + ".downloaded");
    Files.delete(Paths.get(filename + ".downloaded"));

    client.removeObject(bucketName, filename);
    client.removeObject(destBucketName, filename);
    client.removeBucket(destBucketName);
  }

  /**
   * Test: copyObject(String bucketName, String objectName, String destBucketName,
   * CopyConditions copyConditions) with ETag to not match.
   */
  public static void copyObject_test5() throws Exception {
    System.out.println("Test: copyObject(String bucketName, String objectName, String destBucketName,"
<<<<<<< HEAD
        + " String destObjectName, CopyConditions copyConditions) with not matching ETag" + " (Negative Case)");
    String bucketName = getRandomName();
    String secondBucketName = getRandomName();
=======
                       + "CopyConditions copyConditions) with not matching ETag"
                       + " (Negative Case)");
    String filename = createFile(3 * MB);
    client.putObject(bucketName, filename, filename);
    Files.delete(Paths.get(filename));
>>>>>>> af61b3f5

    String destBucketName = getRandomName();
    client.makeBucket(destBucketName);

    ObjectStat stat = client.statObject(bucketName, filename);
    CopyConditions copyConditions = new CopyConditions();
    copyConditions.setMatchETagNone(stat.etag());

    try {
      client.copyObject(bucketName, filename, destBucketName, copyConditions);
    } catch (ErrorResponseException e) {
      // File should not be copied as ETag set in copyConditions matches object's ETag.
      ignore();
    }

    client.removeObject(bucketName, filename);
    client.removeBucket(destBucketName);
  }

  /**
   * Test: copyObject(String bucketName, String objectName, String destBucketName,
   * CopyConditions copyConditions) with object modified after condition.
   */
  public static void copyObject_test6() throws Exception {
    System.out.println("Test: copyObject(String bucketName, String objectName, String destBucketName,"
<<<<<<< HEAD
        + " String destObjectName, CopyConditions copyConditions) with modified after " + "condition (Positive Case)");
    String bucketName = getRandomName();
    String secondBucketName = getRandomName();
=======
                       + "CopyConditions copyConditions) with modified after "
                       + "condition (Positive Case)");
    String filename = createFile(3 * MB);
    client.putObject(bucketName, filename, filename);
    Files.delete(Paths.get(filename));
>>>>>>> af61b3f5

    String destBucketName = getRandomName();
    client.makeBucket(destBucketName);

    CopyConditions copyConditions = new CopyConditions();
    DateTime dateRepresentation = new DateTime(2015, Calendar.MAY, 3, 10, 10);

    copyConditions.setModified(dateRepresentation);

    // File should be copied as object was modified after the set date.
    client.copyObject(bucketName, filename, destBucketName, copyConditions);
    client.getObject(destBucketName, filename, filename + ".downloaded");
    Files.delete(Paths.get(filename + ".downloaded"));

    client.removeObject(bucketName, filename);
    client.removeObject(destBucketName, filename);
    client.removeBucket(destBucketName);
  }

  /**
   * Test: copyObject(String bucketName, String objectName, String destBucketName,
   * CopyConditions copyConditions) with object modified after condition.
   */
  public static void copyObject_test7() throws Exception {
    System.out.println("Test: copyObject(String bucketName, String objectName, String destBucketName,"
<<<<<<< HEAD
        + " String destObjectName, CopyConditions copyConditions) with modified after" + " condition (Negative Case)");
    String bucketName = getRandomName();
    String secondBucketName = getRandomName();

    String fileName = createFile(3 * MB);
=======
                       + "CopyConditions copyConditions) with modified after"
                       + " condition (Negative Case)");
    String filename = createFile(3 * MB);
    client.putObject(bucketName, filename, filename);
    Files.delete(Paths.get(filename));
>>>>>>> af61b3f5

    String destBucketName = getRandomName();
    client.makeBucket(destBucketName);

    CopyConditions copyConditions = new CopyConditions();
    DateTime dateRepresentation = new DateTime(2015, Calendar.MAY, 3, 10, 10);

    copyConditions.setUnmodified(dateRepresentation);

    try {
      client.copyObject(bucketName, filename, destBucketName, copyConditions);
    } catch (ErrorResponseException e) {
      // File should not be copied as object was modified after date set in copyConditions.
      if (!e.errorResponse().code().equals("PreconditionFailed")) {
        throw e;
      }
    }

    client.removeObject(bucketName, filename);
    // Destination bucket is expected to be empty, otherwise it will trigger an exception.
    client.removeBucket(destBucketName);
  }

  /**
   * Test: setBucketNotification(String bucketName, NotificationConfiguration notificationConfiguration).
   */
  public static void setBucketNotification_test1() throws Exception {
    // This test requires 'MINIO_JAVA_TEST_TOPIC' and 'MINIO_JAVA_TEST_REGION' environment variables.
    String topic = System.getenv("MINIO_JAVA_TEST_TOPIC");
    String region = System.getenv("MINIO_JAVA_TEST_REGION");
    if (topic == null || topic.equals("") || region == null || region.equals("")) {
      // do not run functional test as required environment variables are missing.
      return;
    }

    System.out.println("Test: setBucketNotification(String bucketName, "
                       + "NotificationConfiguration notificationConfiguration)");

    String destBucketName = getRandomName();
    client.makeBucket(destBucketName, region);

    NotificationConfiguration notificationConfiguration = new NotificationConfiguration();

    // Add a new topic configuration.
    List<TopicConfiguration> topicConfigurationList = notificationConfiguration.topicConfigurationList();
    TopicConfiguration topicConfiguration = new TopicConfiguration();
    topicConfiguration.setTopic(topic);

    List<EventType> eventList = new LinkedList<>();
    eventList.add(EventType.OBJECT_CREATED_PUT);
    eventList.add(EventType.OBJECT_CREATED_COPY);
    topicConfiguration.setEvents(eventList);

    Filter filter = new Filter();
    filter.setPrefixRule("images");
    filter.setSuffixRule("pg");
    topicConfiguration.setFilter(filter);

    topicConfigurationList.add(topicConfiguration);
    notificationConfiguration.setTopicConfigurationList(topicConfigurationList);

    client.setBucketNotification(destBucketName, notificationConfiguration);

    client.removeBucket(destBucketName);
  }

  /**
   * Test: getBucketNotification(String bucketName).
   */
  public static void getBucketNotification_test1() throws Exception {
    // This test requires 'MINIO_JAVA_TEST_TOPIC' and 'MINIO_JAVA_TEST_REGION' environment variables.
    String topic = System.getenv("MINIO_JAVA_TEST_TOPIC");
    String region = System.getenv("MINIO_JAVA_TEST_REGION");
    if (topic == null || topic.equals("") || region == null || region.equals("")) {
      // do not run functional test as required environment variables are missing.
      return;
    }

    System.out.println("Test: getBucketNotification(String bucketName)");

    String destBucketName = getRandomName();
    client.makeBucket(destBucketName, region);

    NotificationConfiguration notificationConfiguration = new NotificationConfiguration();

    // Add a new topic configuration.
    List<TopicConfiguration> topicConfigurationList = notificationConfiguration.topicConfigurationList();
    TopicConfiguration topicConfiguration = new TopicConfiguration();
    topicConfiguration.setTopic(topic);

    List<EventType> eventList = new LinkedList<>();
    eventList.add(EventType.OBJECT_CREATED_PUT);
    topicConfiguration.setEvents(eventList);

    topicConfigurationList.add(topicConfiguration);
    notificationConfiguration.setTopicConfigurationList(topicConfigurationList);

    client.setBucketNotification(destBucketName, notificationConfiguration);
    String expectedResult = notificationConfiguration.toString();

    notificationConfiguration = client.getBucketNotification(destBucketName);

    topicConfigurationList = notificationConfiguration.topicConfigurationList();
    topicConfiguration = topicConfigurationList.get(0);
    topicConfiguration.setId(null);
    String result = notificationConfiguration.toString();

    if (!result.equals(expectedResult)) {
      System.out.println("FAILED. expected: " + expectedResult + ", got: " + result);
    }

    client.removeBucket(destBucketName);
  }


  /**
   * Test: removeAllBucketNotification(String bucketName).
   */
  public static void removeAllBucketNotification_test1() throws Exception {
    // This test requires 'MINIO_JAVA_TEST_TOPIC' and 'MINIO_JAVA_TEST_REGION' environment variables.
    String topic = System.getenv("MINIO_JAVA_TEST_TOPIC");
    String region = System.getenv("MINIO_JAVA_TEST_REGION");
    if (topic == null || topic.equals("") || region == null || region.equals("")) {
      // do not run functional test as required environment variables are missing.
      return;
    }

    System.out.println("Test: removeAllBucketNotification(String bucketName)");

    String destBucketName = getRandomName();
    client.makeBucket(destBucketName, region);

    NotificationConfiguration notificationConfiguration = new NotificationConfiguration();

    // Add a new topic configuration.
    List<TopicConfiguration> topicConfigurationList = notificationConfiguration.topicConfigurationList();
    TopicConfiguration topicConfiguration = new TopicConfiguration();
    topicConfiguration.setTopic(topic);

    List<EventType> eventList = new LinkedList<>();
    eventList.add(EventType.OBJECT_CREATED_PUT);
    eventList.add(EventType.OBJECT_CREATED_COPY);
    topicConfiguration.setEvents(eventList);

    Filter filter = new Filter();
    filter.setPrefixRule("images");
    filter.setSuffixRule("pg");
    topicConfiguration.setFilter(filter);

    topicConfigurationList.add(topicConfiguration);
    notificationConfiguration.setTopicConfigurationList(topicConfigurationList);

    client.setBucketNotification(destBucketName, notificationConfiguration);

    notificationConfiguration = new NotificationConfiguration();
    String expectedResult = notificationConfiguration.toString();

    client.removeAllBucketNotification(destBucketName);

    notificationConfiguration = client.getBucketNotification(destBucketName);
    String result = notificationConfiguration.toString();
    if (!result.equals(expectedResult)) {
      System.out.println("FAILED. expected: " + expectedResult + ", got: " + result);
    }

    client.removeBucket(destBucketName);
  }

  /**
   * runTests: runs as much as possible of test combinations.
   */
  public static void runTests() throws Exception {
    makeBucket_test1();
    if (endpoint.toLowerCase().contains("s3")) {
      makeBucket_test2();
      makeBucket_test3();
    }

    listBuckets_test();

    bucketExists_test();

    removeBucket_test();

    setup();

    putObject_test1();
    putObject_test2();
    putObject_test3();
    putObject_test4();
    putObject_test5();
    putObject_test6();
    putObject_test7();

    statObject_test();
    getObject_test1();
    getObject_test2();
    getObject_test3();
    getObject_test4();
    getObject_test5();
    getObject_test6();

    listObject_test1();
    listObject_test2();
    listObject_test3();
    listObject_test4();
    listObject_test5();

    removeObject_test1();
    removeObject_test2();

    listIncompleteUploads_test1();
    listIncompleteUploads_test2();
    listIncompleteUploads_test3();

    removeIncompleteUploads_test();

    presignedGetObject_test1();
    presignedGetObject_test2();
    presignedGetObject_test3();

    presignedPutObject_test1();
    presignedPutObject_test2();

    presignedPostPolicy_test();

    copyObject_test1();
    copyObject_test2();
    copyObject_test3();
    copyObject_test4();
    copyObject_test5();
    copyObject_test6();
    copyObject_test7();

    threadedPutObject();

    teardown();

    // notification tests requires 'MINIO_JAVA_TEST_TOPIC' and 'MINIO_JAVA_TEST_REGION' environment variables
    // to be set appropriately.
    setBucketNotification_test1();
    getBucketNotification_test1();
    removeAllBucketNotification_test1();
  }

  /**
   * runFastTests: runs a fast set of tests.
   */
  public static void runFastTests() throws Exception {
    makeBucket_test1();
    listBuckets_test();
    bucketExists_test();
    removeBucket_test();

    setup();

    putObject_test1();
    statObject_test();
    getObject_test1();
    listObject_test1();
    removeObject_test1();
    listIncompleteUploads_test1();
    removeIncompleteUploads_test();
    presignedGetObject_test1();
    presignedPutObject_test1();
    presignedPostPolicy_test();
    copyObject_test1();

    teardown();
  }

  /**
   * main().
   */
  public static void main(String[] args) {
    if (args.length != 4) {
      System.out.println("usage: FunctionalTest <ENDPOINT> <ACCESSKEY> <SECRETKEY> <REGION>");
      return;
    }

    endpoint = args[0];
    accessKey = args[1];
    secretKey = args[2];
    region = args[3];

    try {
      client = new MinioClient(endpoint, accessKey, secretKey);
      // Enable trace for debugging.
      // client.traceOn(System.out);
      FunctionalTest.runTests();

      // Run fast test with region parameter passed to the constructor
      client = new MinioClient(endpoint, accessKey, secretKey, region);
      FunctionalTest.runFastTests();

    } catch (Exception e) {
      e.printStackTrace();
    }
  }
}<|MERGE_RESOLUTION|>--- conflicted
+++ resolved
@@ -205,19 +205,11 @@
    * Test: putObject(String bucketName, String objectName, String contentType, long size, InputStream body).
    */
   public static void putObject_test4() throws Exception {
-<<<<<<< HEAD
     System.out.println(
         "Test: putObject(String bucketName, String objectName, String contentType, long size, " + "InputStream body)");
-    String fileName = createFile(3 * MB);
-    InputStream is = Files.newInputStream(Paths.get(fileName));
-    client.putObject(bucketName, fileName, is, 1024 * 1024, customContentType);
-=======
-    System.out.println("Test: putObject(String bucketName, String objectName, String contentType, long size, "
-                       + "InputStream body)");
     String filename = createFile(3 * MB);
     InputStream is = Files.newInputStream(Paths.get(filename));
     client.putObject(bucketName, filename, is, 1024 * 1024, customContentType);
->>>>>>> af61b3f5
     is.close();
     Files.delete(Paths.get(filename));
     ObjectStat objectStat = client.statObject(bucketName, filename);
@@ -232,7 +224,6 @@
    * Test: With content-type: putObject(String bucketName, String objectName, String filename, String contentType).
    */
   public static void putObject_test5() throws Exception {
-<<<<<<< HEAD
     System.out
         .println("Test: putObject(String bucketName, String objectName, String fileName," + " String contentType)");
     String fileName = createFile(13 * MB);
@@ -242,45 +233,22 @@
     if (!customContentType.equals(objectStat.contentType())) {
       throw new Exception(
           "[FAILED] Test: putObject(String bucketName, String objectName, String fileName," + " String contentType)");
-=======
-    System.out.println("Test: putObject(String bucketName, String objectName, String filename,"
-                       + " String contentType)");
-    String filename = createFile(13 * MB);
-    client.putObject(bucketName, filename, filename, customContentType);
-    Files.delete(Paths.get(filename));
-    ObjectStat objectStat = client.statObject(bucketName, filename);
-    if (!customContentType.equals(objectStat.contentType())) {
-      throw new Exception("[FAILED] Test: putObject(String bucketName, String objectName, String filename,"
-                          + " String contentType)");
->>>>>>> af61b3f5
-    }
-    client.removeObject(bucketName, filename);
-  }
-
-  /**
-<<<<<<< HEAD
-   * Test: putObject(String bucketName, String objectName, String fileName). where objectName has multiple path
+    }
+    client.removeObject(bucketName, fileName);
+  }
+
+  /**
+   * Test: putObject(String bucketName, String objectName, String filename). where objectName has multiple path
    * segments.
    */
+
   public static void putObject_test6() throws Exception {
     System.out.println(
-        "Test: objectName with path segments: " + "putObject(String bucketName, String objectName, String fileName)");
-    String fileName = createFile(3 * MB);
-    String objectName = "path/to/" + fileName;
-    client.putObject(bucketName, objectName, fileName);
-    Files.delete(Paths.get(fileName));
-=======
-   * Test: putObject(String bucketName, String objectName, String filename).
-   * where objectName has multiple path segments.
-   */
-  public static void putObject_test6() throws Exception {
-    System.out.println("Test: objectName with path segments: "
-                       + "putObject(String bucketName, String objectName, String filename)");
+        "Test: objectName with path segments: " + "putObject(String bucketName, String objectName, String filename)");
     String filename = createFile(3 * MB);
     String objectName = "path/to/" + filename;
     client.putObject(bucketName, objectName, filename);
     Files.delete(Paths.get(filename));
->>>>>>> af61b3f5
     client.removeObject(bucketName, objectName);
   }
 
@@ -315,6 +283,36 @@
   }
 
   /**
+   * Test: client side encryption: putObject(String bucketName, String objectName, InputStream stream, long size, String
+   * contentType, EncryptionMaterials encryptionMaterials).
+   */
+  public static void putObject_test8() throws Exception {
+
+    System.out.println(
+        "Test: client side encryption (RSA): putObject(String bucketName, String objectName, InputStream stream, "
+            + "long size, String contentType, EncryptionMaterials encryptionMaterials).");
+    String fileName = createFile(13 * MB);
+    InputStream is = Files.newInputStream(Paths.get(fileName));
+
+    // Generate RSA key pair
+    KeyPairGenerator keyGenerator = KeyPairGenerator.getInstance("RSA");
+    keyGenerator.initialize(1024, new SecureRandom());
+    KeyPair keypair = keyGenerator.generateKeyPair();
+    EncryptionMaterials encMaterials = new EncryptionMaterials(keypair);
+
+    try {
+      client.putObject(bucketName, fileName, is, 20 * 1024 * 1024, null, encMaterials);
+    } catch (InsufficientDataException e) {
+      ignore();
+    }
+    is.close();
+
+    Files.delete(Paths.get(fileName));
+    client.removeObject(bucketName, fileName);
+
+  }
+
+  /**
    * Test: statObject(String bucketName, String objectName).
    */
   public static void statObject_test() throws Exception {
@@ -379,7 +377,6 @@
   }
 
   /**
-<<<<<<< HEAD
    * Test: getObject(String bucketName, String objectName, String fileName). where objectName has multiple path
    * segments.
    */
@@ -392,20 +389,6 @@
     Files.delete(Paths.get(fileName));
     client.getObject(bucketName, objectName, fileName + ".downloaded");
     Files.delete(Paths.get(fileName + ".downloaded"));
-=======
-   * Test: getObject(String bucketName, String objectName, String filename).
-   * where objectName has multiple path segments.
-   */
-  public static void getObject_test5() throws Exception {
-    System.out.println("Test: objectName with multiple path segments: "
-                       + "getObject(String bucketName, String objectName, String filename)");
-    String filename = createFile(3 * MB);
-    String objectName = "path/to/" + filename;
-    client.putObject(bucketName, objectName, filename);
-    Files.delete(Paths.get(filename));
-    client.getObject(bucketName, objectName, filename + ".downloaded");
-    Files.delete(Paths.get(filename + ".downloaded"));
->>>>>>> af61b3f5
     client.removeObject(bucketName, objectName);
   }
 
@@ -413,8 +396,8 @@
    * Test: getObject(String bucketName, String objectName, EncryptionMaterials encryptionMaterials).
    */
   public static void getObject_test6() throws Exception {
-    System.out
-        .println("Test: getObject(String bucketName, String objectName, EncryptionMaterials encryptionMaterials).");
+    System.out.println(
+        "Test: client side encryption (AES 256 bit): getObject(String bucketName, String objectName, EncryptionMaterials encryptionMaterials).");
 
     String fileName = createFile(13 * MB);
     InputStream is = Files.newInputStream(Paths.get(fileName));
@@ -424,6 +407,79 @@
     symKeyGenerator.init(128);
     SecretKey symKey = symKeyGenerator.generateKey();
     EncryptionMaterials encMaterials = new EncryptionMaterials(symKey);
+
+    try {
+      // Put an encrypted object
+      client.putObject(bucketName, fileName, is, 20 * 1024 * 1024, null, encMaterials);
+    } catch (InsufficientDataException e) {
+      ignore();
+    }
+    is.close();
+
+    // Get the object without decryption
+    String plainFileName = createFile(0);
+    InputStream ois = client.getObject(bucketName, fileName);
+    OutputStream os = Files.newOutputStream(Paths.get(plainFileName));
+
+    // Read in the decrypted bytes and write to fileNameOut
+    int numRead = 0;
+    byte[] buf = new byte[8192];
+    while ((numRead = ois.read(buf)) >= 0) {
+      os.write(buf, 0, numRead);
+    }
+    os.close();
+    ois.close();
+
+    // Check if two files are not equal
+    File file1 = new File(fileName);
+    File file2 = new File(plainFileName);
+
+    if (FileUtils.contentEquals(file1, file2)) {
+      throw new MinioException("Files should not be equal");
+    }
+
+    // Get the object with decryption
+    String decFileName = createFile(0);
+    ois = client.getObject(bucketName, fileName, encMaterials);
+    os = Files.newOutputStream(Paths.get(decFileName));
+
+    numRead = 0;
+    buf = new byte[8192];
+    while ((numRead = ois.read(buf)) >= 0) {
+      os.write(buf, 0, numRead);
+    }
+    os.close();
+    ois.close();
+
+    // Check if two files are not equal
+    file1 = new File(fileName);
+    file2 = new File(decFileName);
+
+    if (!FileUtils.contentEquals(file1, file2)) {
+      throw new MinioException("Files should be equal");
+    }
+
+    Files.delete(Paths.get(fileName));
+    Files.delete(Paths.get(plainFileName));
+    Files.delete(Paths.get(decFileName));
+    client.removeObject(bucketName, fileName);
+  }
+
+  /**
+   * Test: getObject(String bucketName, String objectName, EncryptionMaterials encryptionMaterials).
+   */
+  public static void getObject_test7() throws Exception {
+    System.out.println(
+        "Test: client side encryption (RSA): getObject(String bucketName, String objectName, EncryptionMaterials encryptionMaterials).");
+
+    String fileName = createFile(13 * MB);
+    InputStream is = Files.newInputStream(Paths.get(fileName));
+
+    // Generate RSA key pair
+    KeyPairGenerator keyGenerator = KeyPairGenerator.getInstance("RSA");
+    keyGenerator.initialize(1024, new SecureRandom());
+    KeyPair keypair = keyGenerator.generateKeyPair();
+    EncryptionMaterials encMaterials = new EncryptionMaterials(keypair);
 
     try {
       // Put an encrypted object
@@ -585,7 +641,7 @@
   public static void listObject_test5() throws Exception {
     int i;
     System.out.println("Test: listObjects(final String bucketName, final String prefix, final boolean recursive,"
-                       + " final boolean useVersion1)");
+        + " final boolean useVersion1)");
     String[] filenames = new String[3];
     for (i = 0; i < 3; i++) {
       String filename = createFile(1 * MB);
@@ -694,17 +750,11 @@
    * Test: listIncompleteUploads(final String bucketName, final String prefix, final boolean recursive).
    */
   public static void listIncompleteUploads_test3() throws Exception {
-<<<<<<< HEAD
     System.out.println(
         "Test: listIncompleteUploads(final String bucketName, final String prefix, " + "final boolean recursive)");
-    String fileName = createFile(6 * MB);
-    InputStream is = Files.newInputStream(Paths.get(fileName));
-=======
-    System.out.println("Test: listIncompleteUploads(final String bucketName, final String prefix, "
-                       + "final boolean recursive)");
     String filename = createFile(6 * MB);
     InputStream is = Files.newInputStream(Paths.get(filename));
->>>>>>> af61b3f5
+
     try {
       client.putObject(bucketName, filename, is, 9 * 1024 * 1024, null);
     } catch (InsufficientDataException e) {
@@ -789,17 +839,10 @@
           + ", Error: <No response from server>");
     }
 
-<<<<<<< HEAD
-    if (!Arrays.equals(Files.readAllBytes(Paths.get(fileName)),
-        Files.readAllBytes(Paths.get(fileName + ".downloaded")))) {
+    if (!Arrays.equals(Files.readAllBytes(Paths.get(filename)),
+        Files.readAllBytes(Paths.get(filename + ".downloaded")))) {
       throw new Exception(
           "[FAILED] Test: presignedGetObject(String bucketName, String objectName)" + ", Error: <Content differs>");
-=======
-    if (!Arrays.equals(Files.readAllBytes(Paths.get(filename)),
-                       Files.readAllBytes(Paths.get(filename + ".downloaded")))) {
-      throw new Exception("[FAILED] Test: presignedGetObject(String bucketName, String objectName)"
-                          + ", Error: <Content differs>");
->>>>>>> af61b3f5
     }
 
     Files.delete(Paths.get(filename));
@@ -846,13 +889,8 @@
           + ", Error: <No response from server>");
     }
 
-<<<<<<< HEAD
-    if (!Arrays.equals(Files.readAllBytes(Paths.get(fileName)),
-        Files.readAllBytes(Paths.get(fileName + ".downloaded")))) {
-=======
     if (!Arrays.equals(Files.readAllBytes(Paths.get(filename)),
-                       Files.readAllBytes(Paths.get(filename + ".downloaded")))) {
->>>>>>> af61b3f5
+        Files.readAllBytes(Paths.get(filename + ".downloaded")))) {
       throw new Exception("[FAILED] Test: presignedGetObject(String bucketName, String objectName, Integer expires)"
           + ", Error: <Content differs>");
     }
@@ -867,15 +905,9 @@
    */
   public static void presignedGetObject_test3() throws Exception {
     System.out.println("Test: presignedGetObject(String bucketName, String objectName, Integer expires, "
-<<<<<<< HEAD
         + "Map<String, String> reqParams)");
-    String fileName = createFile(3 * MB);
-    client.putObject(bucketName, fileName, fileName);
-=======
-                       + "Map<String, String> reqParams)");
-    String filename = createFile(3 * MB);
-    client.putObject(bucketName, filename, filename);
->>>>>>> af61b3f5
+    String filename = createFile(3 * MB);
+    client.putObject(bucketName, filename, filename);
 
     Map<String, String> reqParams = new HashMap<>();
     reqParams.put("response-content-type", "application/json");
@@ -914,14 +946,9 @@
       throw new Exception("[FAILED] Test: presignedGetObject(String bucketName, String objectName,"
           + " Integer expires, Map<String, String> reqParams)" + ", Error: <No response from server>");
     }
-
-<<<<<<< HEAD
-    if (!Arrays.equals(Files.readAllBytes(Paths.get(fileName)),
-        Files.readAllBytes(Paths.get(fileName + ".downloaded")))) {
-=======
     if (!Arrays.equals(Files.readAllBytes(Paths.get(filename)),
-                       Files.readAllBytes(Paths.get(filename + ".downloaded")))) {
->>>>>>> af61b3f5
+        Files.readAllBytes(Paths.get(filename + ".downloaded")))) {
+
       throw new Exception("[FAILED] Test: presignedGetObject(String bucketName, String objectName,"
           + " Integer expires, Map<String, String> reqParams)" + ", Error: <Content differs>");
     }
@@ -940,15 +967,8 @@
     String urlString = client.presignedPutObject(bucketName, filename);
 
     Request.Builder requestBuilder = new Request.Builder();
-<<<<<<< HEAD
     Request request = requestBuilder.url(HttpUrl.parse(urlString))
-        .method("PUT", RequestBody.create(null, Files.readAllBytes(Paths.get(fileName)))).build();
-=======
-    Request request = requestBuilder
-        .url(HttpUrl.parse(urlString))
-        .method("PUT", RequestBody.create(null, Files.readAllBytes(Paths.get(filename))))
-        .build();
->>>>>>> af61b3f5
+        .method("PUT", RequestBody.create(null, Files.readAllBytes(Paths.get(filename)))).build();
     OkHttpClient transport = new OkHttpClient();
     Response response = transport.newCall(request).execute();
 
@@ -985,15 +1005,9 @@
     String urlString = client.presignedPutObject(bucketName, filename, 3600);
 
     Request.Builder requestBuilder = new Request.Builder();
-<<<<<<< HEAD
+
     Request request = requestBuilder.url(HttpUrl.parse(urlString))
-        .method("PUT", RequestBody.create(null, Files.readAllBytes(Paths.get(fileName)))).build();
-=======
-    Request request = requestBuilder
-        .url(HttpUrl.parse(urlString))
-        .method("PUT", RequestBody.create(null, Files.readAllBytes(Paths.get(filename))))
-        .build();
->>>>>>> af61b3f5
+        .method("PUT", RequestBody.create(null, Files.readAllBytes(Paths.get(filename)))).build();
     OkHttpClient transport = new OkHttpClient();
     Response response = transport.newCall(request).execute();
 
@@ -1094,28 +1108,7 @@
    * Test: copyObject(String bucketName, String objectName, String destBucketName).
    */
   public static void copyObject_test1() throws Exception {
-<<<<<<< HEAD
-    System.out.println(
-        "Test: copyObject(String bucketName, String objectName, String destBucketName," + "String destObjectName)");
-    String bucketName = getRandomName();
-    String secondBucketName = getRandomName();
-
-    String fileName = createFile(3 * MB);
-
-    client.makeBucket(bucketName);
-    client.makeBucket(secondBucketName);
-    client.putObject(bucketName, fileName, fileName);
-
-    // File should be copied as there are no conditions set.
-    client.copyObject(bucketName, fileName, secondBucketName);
-    InputStream is = client.getObject(secondBucketName, fileName);
-    is.close();
-
-    client.removeObject(bucketName, fileName);
-    client.removeObject(secondBucketName, fileName);
-    client.removeBucket(bucketName);
-    client.removeBucket(secondBucketName);
-=======
+
     System.out.println("Test: copyObject(String bucketName, String objectName, String destBucketName)");
     String filename = createFile(3 * MB);
     client.putObject(bucketName, filename, filename);
@@ -1130,22 +1123,15 @@
     client.removeObject(bucketName, filename);
     client.removeObject(destBucketName, filename);
     client.removeBucket(destBucketName);
->>>>>>> af61b3f5
-  }
-
-  /**
-   * Test: copyObject(String bucketName, String objectName, String destBucketName,
-   * CopyConditions copyConditions) with ETag to match.
+  }
+
+  /**
+   * Test: copyObject(String bucketName, String objectName, String destBucketName, CopyConditions copyConditions) with
+   * ETag to match.
    */
   public static void copyObject_test2() throws Exception {
     System.out.println("Test: copyObject(String bucketName, String objectName, String destBucketName,"
-<<<<<<< HEAD
-        + " String destObjectName, CopyConditions copyConditions) with Matching ETag (Negative Case)");
-    String bucketName = getRandomName();
-    String secondBucketName = getRandomName();
-=======
-                       + "CopyConditions copyConditions) with Matching ETag (Negative Case)");
->>>>>>> af61b3f5
+        + "CopyConditions copyConditions) with Matching ETag (Negative Case)");
 
     String filename = createFile(3 * MB);
     client.putObject(bucketName, filename, filename);
@@ -1168,20 +1154,12 @@
   }
 
   /**
-   * Test: copyObject(String bucketName, String objectName, String destBucketName,
-   * CopyConditions copyConditions) with ETag to match.
+   * Test: copyObject(String bucketName, String objectName, String destBucketName, CopyConditions copyConditions) with
+   * ETag to match.
    */
   public static void copyObject_test3() throws Exception {
     System.out.println("Test: copyObject(String bucketName, String objectName, String destBucketName,"
-<<<<<<< HEAD
-        + " String destObjectName, CopyConditions copyConditions) with Matching ETag (Positive Case)");
-    String bucketName = getRandomName();
-    String secondBucketName = getRandomName();
-
-    String fileName = createFile(3 * MB);
-=======
-                       + "CopyConditions copyConditions) with Matching ETag (Positive Case)");
->>>>>>> af61b3f5
+        + "CopyConditions copyConditions) with Matching ETag (Positive Case)");
 
     String filename = createFile(3 * MB);
     client.putObject(bucketName, filename, filename);
@@ -1205,31 +1183,18 @@
   }
 
   /**
-   * Test: copyObject(String bucketName, String objectName, String destBucketName,
-   * CopyConditions copyConditions) with ETag to not match.
+   * Test: copyObject(String bucketName, String objectName, String destBucketName, CopyConditions copyConditions) with
+   * ETag to not match.
    */
   public static void copyObject_test4() throws Exception {
     System.out.println("Test: copyObject(String bucketName, String objectName, String destBucketName,"
-<<<<<<< HEAD
-        + " String destObjectName, CopyConditions copyConditions) with not matching ETag" + " (Positive Case)");
-    String bucketName = getRandomName();
-    String secondBucketName = getRandomName();
-
-    String fileName = createFile(3 * MB);
-
-    client.makeBucket(bucketName);
-    client.makeBucket(secondBucketName);
-    client.putObject(bucketName, fileName, fileName);
-=======
-                       + "CopyConditions copyConditions) with not matching ETag"
-                       + " (Positive Case)");
-    String filename = createFile(3 * MB);
-    client.putObject(bucketName, filename, filename);
-    Files.delete(Paths.get(filename));
-    
+        + "CopyConditions copyConditions) with not matching ETag" + " (Positive Case)");
+    String filename = createFile(3 * MB);
+    client.putObject(bucketName, filename, filename);
+    Files.delete(Paths.get(filename));
+
     String destBucketName = getRandomName();
     client.makeBucket(destBucketName);
->>>>>>> af61b3f5
 
     CopyConditions copyConditions = new CopyConditions();
     copyConditions.setMatchETagNone("TestETag");
@@ -1245,22 +1210,15 @@
   }
 
   /**
-   * Test: copyObject(String bucketName, String objectName, String destBucketName,
-   * CopyConditions copyConditions) with ETag to not match.
+   * Test: copyObject(String bucketName, String objectName, String destBucketName, CopyConditions copyConditions) with
+   * ETag to not match.
    */
   public static void copyObject_test5() throws Exception {
     System.out.println("Test: copyObject(String bucketName, String objectName, String destBucketName,"
-<<<<<<< HEAD
-        + " String destObjectName, CopyConditions copyConditions) with not matching ETag" + " (Negative Case)");
-    String bucketName = getRandomName();
-    String secondBucketName = getRandomName();
-=======
-                       + "CopyConditions copyConditions) with not matching ETag"
-                       + " (Negative Case)");
-    String filename = createFile(3 * MB);
-    client.putObject(bucketName, filename, filename);
-    Files.delete(Paths.get(filename));
->>>>>>> af61b3f5
+        + "CopyConditions copyConditions) with not matching ETag" + " (Negative Case)");
+    String filename = createFile(3 * MB);
+    client.putObject(bucketName, filename, filename);
+    Files.delete(Paths.get(filename));
 
     String destBucketName = getRandomName();
     client.makeBucket(destBucketName);
@@ -1281,22 +1239,15 @@
   }
 
   /**
-   * Test: copyObject(String bucketName, String objectName, String destBucketName,
-   * CopyConditions copyConditions) with object modified after condition.
+   * Test: copyObject(String bucketName, String objectName, String destBucketName, CopyConditions copyConditions) with
+   * object modified after condition.
    */
   public static void copyObject_test6() throws Exception {
     System.out.println("Test: copyObject(String bucketName, String objectName, String destBucketName,"
-<<<<<<< HEAD
-        + " String destObjectName, CopyConditions copyConditions) with modified after " + "condition (Positive Case)");
-    String bucketName = getRandomName();
-    String secondBucketName = getRandomName();
-=======
-                       + "CopyConditions copyConditions) with modified after "
-                       + "condition (Positive Case)");
-    String filename = createFile(3 * MB);
-    client.putObject(bucketName, filename, filename);
-    Files.delete(Paths.get(filename));
->>>>>>> af61b3f5
+        + "CopyConditions copyConditions) with modified after " + "condition (Positive Case)");
+    String filename = createFile(3 * MB);
+    client.putObject(bucketName, filename, filename);
+    Files.delete(Paths.get(filename));
 
     String destBucketName = getRandomName();
     client.makeBucket(destBucketName);
@@ -1317,24 +1268,15 @@
   }
 
   /**
-   * Test: copyObject(String bucketName, String objectName, String destBucketName,
-   * CopyConditions copyConditions) with object modified after condition.
+   * Test: copyObject(String bucketName, String objectName, String destBucketName, CopyConditions copyConditions) with
+   * object modified after condition.
    */
   public static void copyObject_test7() throws Exception {
     System.out.println("Test: copyObject(String bucketName, String objectName, String destBucketName,"
-<<<<<<< HEAD
-        + " String destObjectName, CopyConditions copyConditions) with modified after" + " condition (Negative Case)");
-    String bucketName = getRandomName();
-    String secondBucketName = getRandomName();
-
-    String fileName = createFile(3 * MB);
-=======
-                       + "CopyConditions copyConditions) with modified after"
-                       + " condition (Negative Case)");
-    String filename = createFile(3 * MB);
-    client.putObject(bucketName, filename, filename);
-    Files.delete(Paths.get(filename));
->>>>>>> af61b3f5
+        + "CopyConditions copyConditions) with modified after" + " condition (Negative Case)");
+    String filename = createFile(3 * MB);
+    client.putObject(bucketName, filename, filename);
+    Files.delete(Paths.get(filename));
 
     String destBucketName = getRandomName();
     client.makeBucket(destBucketName);
@@ -1370,8 +1312,8 @@
       return;
     }
 
-    System.out.println("Test: setBucketNotification(String bucketName, "
-                       + "NotificationConfiguration notificationConfiguration)");
+    System.out.println(
+        "Test: setBucketNotification(String bucketName, " + "NotificationConfiguration notificationConfiguration)");
 
     String destBucketName = getRandomName();
     client.makeBucket(destBucketName, region);
@@ -1449,7 +1391,6 @@
     client.removeBucket(destBucketName);
   }
 
-
   /**
    * Test: removeAllBucketNotification(String bucketName).
    */
@@ -1528,6 +1469,7 @@
     putObject_test5();
     putObject_test6();
     putObject_test7();
+    putObject_test8();
 
     statObject_test();
     getObject_test1();
@@ -1536,6 +1478,7 @@
     getObject_test4();
     getObject_test5();
     getObject_test6();
+    getObject_test7();
 
     listObject_test1();
     listObject_test2();
